# ------------------------------------------------------------------------------
# Testing code.
# Example command:
# python tools/test_net_single_core.py --cfg PATH_TO_CONFIG_FILE
# Written by Bowen Cheng (bcheng9@illinois.edu)
# ------------------------------------------------------------------------------

import argparse
import cv2
import logging
import numpy as np
import onnxruntime as ort
import os
import pprint
import time
import torch
import torch.backends.cudnn as cudnn
import torch.nn.functional as F
from datetime import datetime
from fvcore.common.file_io import PathManager

from segmentation.config import config, update_config
from segmentation.data import build_test_loader_from_cfg
from segmentation.evaluation import (
    SemanticEvaluator, CityscapesInstanceEvaluator, CityscapesPanopticEvaluator,
    COCOInstanceEvaluator, COCOPanopticEvaluator)
from segmentation.model.post_processing import get_cityscapes_instance_format
from segmentation.model.post_processing import get_semantic_segmentation, get_panoptic_segmentation
from segmentation.utils import AverageMeter
from segmentation.utils import save_annotation, save_instance_annotation, save_panoptic_annotation
from segmentation.utils import save_debug_images
from segmentation.utils.logger import setup_logger

logger = logging.getLogger('segmentation')


def parse_args():
    parser = argparse.ArgumentParser(description='Test segmentation network with single process')

    parser.add_argument('--cfg',
                        help='experiment configure file name',
                        required=True,
                        type=str)
    parser.add_argument('opts',
                        help="Modify config options using the command-line",
                        default=None,
                        nargs=argparse.REMAINDER)

    parser.add_argument('--opt-model', default='', type=str, metavar='MODEL', required=True,
                        help='Path to optimize model (default: "")')
    parser.add_argument('--opt-weights', default='', type=str, metavar='MODEL',
                        help='Path to optimize weights (default: "")')

    args = parser.parse_args()
    update_config(config, args)

    return args


def main():
    args = parse_args()

    output_dir = os.path.join(config.OUTPUT_DIR, "test_" + datetime.now().strftime("%Y-%m-%d-%H-%M-%S"))
    if not logger.isEnabledFor(logging.INFO):  # setup_logger is not called
        setup_logger(output=output_dir)
    logger.info(pprint.pformat(args))
    logger.info(config)

    # cudnn related setting
    cudnn.benchmark = config.CUDNN.BENCHMARK
    cudnn.deterministic = config.CUDNN.DETERMINISTIC
    cudnn.enabled = config.CUDNN.ENABLED
    gpus = list(config.TEST.GPUS)
    if len(gpus) > 1:
        raise ValueError('Test only supports single core.')
    device = 'cuda' if torch.cuda.is_available() else 'cpu'

    # create inference session
    providers = ['CUDAExecutionProvider', ] if device == 'cuda' else ['CPUExecutionProvider', ]
    options = ort.SessionOptions()
    options.execution_mode = ort.ExecutionMode.ORT_SEQUENTIAL
    options.graph_optimization_level = ort.GraphOptimizationLevel.ORT_ENABLE_ALL
    onnx_session = ort.InferenceSession(args.opt_model, sess_options=options, providers=providers)

    # build data_loader
    data_loader = build_test_loader_from_cfg(config)

    data_time = AverageMeter()
    net_time = AverageMeter()
    post_time = AverageMeter()
    timing_warmup_iter = 10

    semantic_metric = SemanticEvaluator(
        num_classes=data_loader.dataset.num_classes,
        ignore_label=data_loader.dataset.ignore_label,
        output_dir=None,  # os.path.join(output_dir, config.TEST.SEMANTIC_FOLDER),
        train_id_to_eval_id=data_loader.dataset.train_id_to_eval_id()
    )

    instance_metric = None
    panoptic_metric = None

    if config.TEST.EVAL_INSTANCE:
        if 'cityscapes' in config.DATASET.DATASET:
            instance_metric = CityscapesInstanceEvaluator(
                output_dir=os.path.join(output_dir, config.TEST.INSTANCE_FOLDER),
                train_id_to_eval_id=data_loader.dataset.train_id_to_eval_id(),
                gt_dir=os.path.join(config.DATASET.ROOT, 'gtFine', config.DATASET.TEST_SPLIT)
            )
        elif 'coco' in config.DATASET.DATASET:
            instance_metric = COCOInstanceEvaluator(
                output_dir=os.path.join(output_dir, config.TEST.INSTANCE_FOLDER),
                train_id_to_eval_id=data_loader.dataset.train_id_to_eval_id(),
                gt_dir=os.path.join(config.DATASET.ROOT, 'annotations',
                                    'instances_{}.json'.format(config.DATASET.TEST_SPLIT))
            )
        else:
            raise ValueError('Undefined evaluator for dataset {}'.format(config.DATASET.DATASET))

    if config.TEST.EVAL_PANOPTIC:
        if 'cityscapes' in config.DATASET.DATASET:
            panoptic_metric = CityscapesPanopticEvaluator(
                output_dir=os.path.join(output_dir, config.TEST.PANOPTIC_FOLDER),
                train_id_to_eval_id=data_loader.dataset.train_id_to_eval_id(),
                label_divisor=data_loader.dataset.label_divisor,
                void_label=data_loader.dataset.label_divisor * data_loader.dataset.ignore_label,
                gt_dir=config.DATASET.ROOT,
                split=config.DATASET.TEST_SPLIT,
                num_classes=data_loader.dataset.num_classes
            )
        elif 'coco' in config.DATASET.DATASET:
            panoptic_metric = COCOPanopticEvaluator(
                output_dir=os.path.join(output_dir, config.TEST.PANOPTIC_FOLDER),
                train_id_to_eval_id=data_loader.dataset.train_id_to_eval_id(),
                label_divisor=data_loader.dataset.label_divisor,
                void_label=data_loader.dataset.label_divisor * data_loader.dataset.ignore_label,
                gt_dir=config.DATASET.ROOT,
                split=config.DATASET.TEST_SPLIT,
                num_classes=data_loader.dataset.num_classes
            )
        else:
            raise ValueError('Undefined evaluator for dataset {}'.format(config.DATASET.DATASET))

    foreground_metric = None
    if config.TEST.EVAL_FOREGROUND:
        foreground_metric = SemanticEvaluator(
            num_classes=2,
            ignore_label=data_loader.dataset.ignore_label,
            output_dir=os.path.join(output_dir, config.TEST.FOREGROUND_FOLDER)
        )

    image_filename_list = [
        os.path.splitext(os.path.basename(ann))[0] for ann in data_loader.dataset.ann_list]

    # Debug output.
    if config.TEST.DEBUG:
        debug_out_dir = os.path.join(output_dir, 'debug_test')
        PathManager.mkdirs(debug_out_dir)

    if not config.TEST.TEST_TIME_AUGMENTATION:
        if config.TEST.FLIP_TEST or len(config.TEST.SCALE_LIST) > 1:
            config.TEST.TEST_TIME_AUGMENTATION = True
            logger.warning(
                "Override TEST.TEST_TIME_AUGMENTATION to True because test time augmentation detected."
                "Please check your config file if you think it is a mistake.")

    # Train loop.
    try:
        for i, data in enumerate(data_loader):
            if i == timing_warmup_iter:
                data_time.reset()
                net_time.reset()
                post_time.reset()

            # data
            start_time = time.time()
            for key in data.keys():
                try:
                    data[key] = data[key].to(device)
                except:
                    pass

            image = data.pop('image')
            try:
                torch.cuda.synchronize(device)
            except:
                pass
            data_time.update(time.time() - start_time)

            start_time = time.time()

            # run onnx session
            onnx_inputs = {"input": image.cpu().numpy()}
            out_list = onnx_session.run(None, onnx_inputs)
            out_dict = {"semantic": out_list[0], "center": out_list[1], "offset": out_list[2]}
            out_dict["center"] = torch.from_numpy(out_dict["center"])
            out_dict["offset"] = torch.from_numpy(out_dict["offset"])
<<<<<<< HEAD
            out_dict["semantic"] = F.interpolate(torch.from_numpy(out_dict["semantic"]),
                                                 size=onnx_inputs["input"].shape[-2:],
                                                 mode='bilinear',
                                                 align_corners=True)
            torch.cuda.synchronize(device)
=======
            out_dict["semantic"] = torch.from_numpy(out_dict["semantic"])

            try:
                torch.cuda.synchronize(device)
            except:
                pass
>>>>>>> c56cb774
            net_time.update(time.time() - start_time)

            start_time = time.time()
            semantic_pred = get_semantic_segmentation(out_dict['semantic'])
            if 'foreground' in out_dict:
                foreground_pred = get_semantic_segmentation(out_dict['foreground'])
            else:
                foreground_pred = None

            # Oracle experiment
            if config.TEST.ORACLE_SEMANTIC:
                # Use predicted semantic for foreground
                foreground_pred = torch.zeros_like(semantic_pred)
                for thing_class in data_loader.dataset.thing_list:
                    foreground_pred[semantic_pred == thing_class] = 1
                # Use gt semantic
                semantic_pred = data['semantic']
                # Set it to a stuff label
                stuff_label = 0
                while stuff_label in data_loader.dataset.thing_list:
                    stuff_label += 1
                semantic_pred[semantic_pred == data_loader.dataset.ignore_label] = stuff_label
            if config.TEST.ORACLE_FOREGROUND:
                foreground_pred = data['foreground']
            if config.TEST.ORACLE_CENTER:
                out_dict['center'] = data['center']
            if config.TEST.ORACLE_OFFSET:
                out_dict['offset'] = data['offset']

            if config.TEST.EVAL_INSTANCE or config.TEST.EVAL_PANOPTIC:
                panoptic_pred, center_pred = get_panoptic_segmentation(
                    semantic_pred,
                    out_dict['center'],
                    out_dict['offset'],
                    thing_list=data_loader.dataset.thing_list,
                    label_divisor=data_loader.dataset.label_divisor,
                    stuff_area=config.POST_PROCESSING.STUFF_AREA,
                    void_label=(
                            data_loader.dataset.label_divisor *
                            data_loader.dataset.ignore_label),
                    threshold=config.POST_PROCESSING.CENTER_THRESHOLD,
                    nms_kernel=config.POST_PROCESSING.NMS_KERNEL,
                    top_k=config.POST_PROCESSING.TOP_K_INSTANCE,
                    foreground_mask=foreground_pred)
            else:
                panoptic_pred = None
            try:
                torch.cuda.synchronize(device)
            except:
                pass
            post_time.update(time.time() - start_time)
            logger.info('[{}/{}]\t'
                        'Data Time: {data_time.val:.3f}s ({data_time.avg:.3f}s)\t'
                        'Network Time: {net_time.val:.3f}s ({net_time.avg:.3f}s)\t'
                        'Post-processing Time: {post_time.val:.3f}s ({post_time.avg:.3f}s)\t'.format(
                i, len(data_loader), data_time=data_time, net_time=net_time, post_time=post_time))

            semantic_pred = semantic_pred.squeeze(0).cpu().numpy()
            if panoptic_pred is not None:
                panoptic_pred = panoptic_pred.squeeze(0).cpu().numpy()
            if foreground_pred is not None:
                foreground_pred = foreground_pred.squeeze(0).cpu().numpy()

            # Crop padded regions.
            image_size = data['size'].squeeze(0).cpu().numpy()
            semantic_pred = semantic_pred[:image_size[0], :image_size[1]]
            if panoptic_pred is not None:
                panoptic_pred = panoptic_pred[:image_size[0], :image_size[1]]
            if foreground_pred is not None:
                foreground_pred = foreground_pred[:image_size[0], :image_size[1]]

            # Resize back to the raw image size.
            raw_image_size = data['raw_size'].squeeze(0).cpu().numpy()
            if raw_image_size[0] != image_size[0] or raw_image_size[1] != image_size[1]:
                semantic_pred = cv2.resize(semantic_pred.astype(float), (raw_image_size[1], raw_image_size[0]),
                                           interpolation=cv2.INTER_NEAREST).astype(np.int32)
                if panoptic_pred is not None:
                    panoptic_pred = cv2.resize(panoptic_pred.astype(float),
                                               (raw_image_size[1], raw_image_size[0]),
                                               interpolation=cv2.INTER_NEAREST).astype(np.int32)
                if foreground_pred is not None:
                    foreground_pred = cv2.resize(foreground_pred.astype(float),
                                                 (raw_image_size[1], raw_image_size[0]),
                                                 interpolation=cv2.INTER_NEAREST).astype(np.int32)

            # Evaluates semantic segmentation.
            semantic_metric.update(semantic_pred,
                                   data['raw_label'].squeeze(0).cpu().numpy(),
                                   image_filename_list[i])

            # Optional: evaluates instance segmentation.
            if instance_metric is not None:
                raw_semantic = F.softmax(out_dict['semantic'][:, :, :image_size[0], :image_size[1]], dim=1)
                center_hmp = out_dict['center'][:, :, :image_size[0], :image_size[1]]
                if raw_image_size[0] != image_size[0] or raw_image_size[1] != image_size[1]:
                    raw_semantic = F.interpolate(raw_semantic,
                                                 size=(raw_image_size[0], raw_image_size[1]),
                                                 mode='bilinear',
                                                 align_corners=False)  # Consistent with OpenCV.
                    center_hmp = F.interpolate(center_hmp,
                                               size=(raw_image_size[0], raw_image_size[1]),
                                               mode='bilinear',
                                               align_corners=False)  # Consistent with OpenCV.

                raw_semantic = raw_semantic.squeeze(0).cpu().numpy()
                center_hmp = center_hmp.squeeze(1).squeeze(0).cpu().numpy()

                instances = get_cityscapes_instance_format(panoptic_pred,
                                                           raw_semantic,
                                                           center_hmp,
                                                           label_divisor=data_loader.dataset.label_divisor,
                                                           score_type=config.TEST.INSTANCE_SCORE_TYPE)
                instance_metric.update(instances, image_filename_list[i])

            # Optional: evaluates panoptic segmentation.
            if panoptic_metric is not None:
                image_id = '_'.join(image_filename_list[i].split('_')[:3])
                panoptic_metric.update(panoptic_pred,
                                       image_filename=image_filename_list[i],
                                       image_id=image_id)

            # Optional: evaluates foreground segmentation.
            if foreground_metric is not None:
                semantic_label = data['raw_label'].squeeze(0).cpu().numpy()
                foreground_label = np.zeros_like(semantic_label)
                for sem_lab in np.unique(semantic_label):
                    # Both `stuff` and `ignore` are background.
                    if sem_lab in data_loader.dataset.thing_list:
                        foreground_label[semantic_label == sem_lab] = 1

                # Use semantic segmentation as foreground segmentation.
                if foreground_pred is None:
                    foreground_pred = np.zeros_like(semantic_pred)
                    for sem_lab in np.unique(semantic_pred):
                        if sem_lab in data_loader.dataset.thing_list:
                            foreground_pred[semantic_pred == sem_lab] = 1

                foreground_metric.update(foreground_pred,
                                         foreground_label,
                                         image_filename_list[i])

            if config.TEST.DEBUG:
                # Raw outputs
                save_debug_images(
                    dataset=data_loader.dataset,
                    batch_images=image,
                    batch_targets=data,
                    batch_outputs=out_dict,
                    out_dir=debug_out_dir,
                    iteration=i,
                    target_keys=config.DEBUG.TARGET_KEYS,
                    output_keys=config.DEBUG.OUTPUT_KEYS,
                    is_train=False,
                )
                if panoptic_pred is not None:
                    # Processed outputs
                    save_annotation(semantic_pred, debug_out_dir, 'semantic_pred_%d' % i,
                                    add_colormap=True, colormap=data_loader.dataset.create_label_colormap())
                    pan_to_sem = panoptic_pred // data_loader.dataset.label_divisor
                    save_annotation(pan_to_sem, debug_out_dir, 'pan_to_sem_pred_%d' % i,
                                    add_colormap=True, colormap=data_loader.dataset.create_label_colormap())
                    ins_id = panoptic_pred % data_loader.dataset.label_divisor
                    pan_to_ins = panoptic_pred.copy()
                    pan_to_ins[ins_id == 0] = 0
                    save_instance_annotation(pan_to_ins, debug_out_dir, 'pan_to_ins_pred_%d' % i)

                    save_panoptic_annotation(panoptic_pred, debug_out_dir, 'panoptic_pred_%d' % i,
                                             label_divisor=data_loader.dataset.label_divisor,
                                             colormap=data_loader.dataset.create_label_colormap())
    except Exception:
        logger.exception("Exception during testing:")
        raise
    finally:
        logger.info("Inference finished.")
        semantic_results = semantic_metric.evaluate()
        logger.info(semantic_results)
        if instance_metric is not None:
            instance_results = instance_metric.evaluate()
            logger.info(instance_results)
        if panoptic_metric is not None:
            panoptic_results = panoptic_metric.evaluate()
            logger.info(panoptic_results)
        if foreground_metric is not None:
            foreground_results = foreground_metric.evaluate()
            logger.info(foreground_results)


if __name__ == '__main__':
    main()<|MERGE_RESOLUTION|>--- conflicted
+++ resolved
@@ -195,20 +195,14 @@
             out_dict = {"semantic": out_list[0], "center": out_list[1], "offset": out_list[2]}
             out_dict["center"] = torch.from_numpy(out_dict["center"])
             out_dict["offset"] = torch.from_numpy(out_dict["offset"])
-<<<<<<< HEAD
             out_dict["semantic"] = F.interpolate(torch.from_numpy(out_dict["semantic"]),
                                                  size=onnx_inputs["input"].shape[-2:],
                                                  mode='bilinear',
                                                  align_corners=True)
-            torch.cuda.synchronize(device)
-=======
-            out_dict["semantic"] = torch.from_numpy(out_dict["semantic"])
-
             try:
                 torch.cuda.synchronize(device)
             except:
                 pass
->>>>>>> c56cb774
             net_time.update(time.time() - start_time)
 
             start_time = time.time()
